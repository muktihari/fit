--- conflicted
+++ resolved
@@ -1,11 +1,6 @@
 module github.com/muktihari/fit
 
-<<<<<<< HEAD
-go 1.21
-toolchain go1.24.1
-=======
 go 1.23
->>>>>>> 092df5dc
 
 require (
 	github.com/client9/misspell v0.3.4
